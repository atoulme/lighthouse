--- conflicted
+++ resolved
@@ -1,16 +1,10 @@
 use crate::attestation_aggregator::{AttestationAggregator, Outcome as AggregationOutcome};
-use crate::attestation_targets::AttestationTargets;
-use crate::block_graph::BlockGraph;
 use crate::checkpoint::CheckPoint;
 use db::{
     stores::{BeaconBlockStore, BeaconStateStore},
     ClientDB, DBError,
 };
-<<<<<<< HEAD
 use fork_choice::{ForkChoice, ForkChoiceError};
-use genesis::{genesis_beacon_block, genesis_beacon_state};
-=======
->>>>>>> e4f6fe04
 use log::{debug, trace};
 use parking_lot::{RwLock, RwLockReadGuard};
 use slot_clock::SlotClock;
@@ -26,12 +20,6 @@
     Epoch, Eth1Data, FreeAttestation, Hash256, PublicKey, Signature, Slot,
 };
 
-<<<<<<< HEAD
-use crate::attestation_aggregator::{AttestationAggregator, Outcome as AggregationOutcome};
-use crate::checkpoint::CheckPoint;
-
-=======
->>>>>>> e4f6fe04
 #[derive(Debug, PartialEq)]
 pub enum Error {
     InsufficientValidators,
@@ -119,24 +107,9 @@
         let block_root = genesis_block.canonical_root();
         block_store.put(&block_root, &ssz_encode(&genesis_block)[..])?;
 
-<<<<<<< HEAD
         let finalized_head = RwLock::new(CheckPoint::new(
             genesis_block.clone(),
             block_root,
-            genesis_state.clone(),
-            state_root,
-        ));
-        let justified_head = RwLock::new(CheckPoint::new(
-            genesis_block.clone(),
-            block_root,
-=======
-        let block_graph = BlockGraph::new();
-        block_graph.add_leaf(&Hash256::zero(), block_root);
-
-        let finalized_head = RwLock::new(CheckPoint::new(
-            genesis_block.clone(),
-            block_root,
->>>>>>> e4f6fe04
             genesis_state.clone(),
             state_root,
         ));
@@ -156,13 +129,8 @@
             state: RwLock::new(genesis_state.clone()),
             finalized_head,
             canonical_head,
-<<<<<<< HEAD
             spec,
             fork_choice: RwLock::new(fork_choice),
-=======
-            latest_attestation_targets,
-            spec,
->>>>>>> e4f6fe04
         })
     }
 
@@ -319,13 +287,6 @@
 
     /// Produce an `AttestationData` that is valid for the present `slot` and given `shard`.
     pub fn produce_attestation_data(&self, shard: u64) -> Result<AttestationData, Error> {
-<<<<<<< HEAD
-        let justified_slot = self.justified_slot();
-        let justified_block_root = *self
-            .state
-            .read()
-            .get_block_root(justified_slot, &self.spec)
-=======
         let justified_epoch = self.justified_epoch();
         let justified_block_root = *self
             .state
@@ -334,7 +295,6 @@
                 justified_epoch.start_slot(self.spec.epoch_length),
                 &self.spec,
             )
->>>>>>> e4f6fe04
             .ok_or_else(|| Error::BadRecentBlockRoots)?;
 
         let epoch_boundary_root = *self
@@ -376,15 +336,9 @@
         // TODO: Check this comment
         //.map_err(|e| e.into())?;
 
-<<<<<<< HEAD
         // return if the attestation is invalid
         if !aggregation_outcome.valid {
             return Ok(aggregation_outcome);
-=======
-        match targets.get(validator_index) {
-            Some(hash) => Some(*hash),
-            None => None,
->>>>>>> e4f6fe04
         }
 
         // valid attestation, proceed with fork-choice logic
@@ -491,11 +445,7 @@
 
         // Transition the parent state to the present slot.
         let mut state = parent_state;
-<<<<<<< HEAD
-        for _ in state.slot..present_slot {
-=======
         for _ in state.slot.as_u64()..present_slot.as_u64() {
->>>>>>> e4f6fe04
             if let Err(e) = state.per_slot_processing(parent_block_root, &self.spec) {
                 return Ok(BlockProcessingOutcome::InvalidBlock(
                     InvalidBlock::SlotProcessingError(e),
@@ -523,29 +473,20 @@
         self.block_store.put(&block_root, &ssz_encode(&block)[..])?;
         self.state_store.put(&state_root, &ssz_encode(&state)[..])?;
 
-<<<<<<< HEAD
         // run the fork_choice add_block logic
         self.fork_choice.write().add_block(&block, &block_root)?;
-=======
-        // Update the block DAG.
-        self.block_graph.add_leaf(&parent_block_root, block_root);
->>>>>>> e4f6fe04
 
         // If the parent block was the parent_block, automatically update the canonical head.
         //
         // TODO: this is a first-in-best-dressed scenario that is not ideal; fork_choice should be
         // run instead.
         if self.head().beacon_block_root == parent_block_root {
-<<<<<<< HEAD
             self.update_canonical_head(
                 block.clone(),
                 block_root.clone(),
                 state.clone(),
                 state_root,
             );
-=======
-            self.update_canonical_head(block.clone(), block_root, state.clone(), state_root);
->>>>>>> e4f6fe04
             // Update the local state variable.
             *self.state.write() = state.clone();
         }
@@ -574,11 +515,7 @@
             attestations.len()
         );
 
-<<<<<<< HEAD
-        let parent_root = *state.get_block_root(state.slot.saturating_sub(1), &self.spec)?;
-=======
         let parent_root = *state.get_block_root(state.slot.saturating_sub(1_u64), &self.spec)?;
->>>>>>> e4f6fe04
 
         let mut block = BeaconBlock {
             slot: state.slot,
@@ -593,16 +530,8 @@
             signature: self.spec.empty_signature.clone(), // To be completed by a validator.
             body: BeaconBlockBody {
                 proposer_slashings: vec![],
-<<<<<<< HEAD
-                casper_slashings: vec![],
-                attestations,
-                custody_reseeds: vec![],
-                custody_challenges: vec![],
-                custody_responses: vec![],
-=======
                 attester_slashings: vec![],
                 attestations,
->>>>>>> e4f6fe04
                 deposits: vec![],
                 exits: vec![],
             },
